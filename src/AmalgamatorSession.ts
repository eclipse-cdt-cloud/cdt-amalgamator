--- conflicted
+++ resolved
@@ -449,8 +449,6 @@
         this.sendResponse(response);
     }
 
-<<<<<<< HEAD
-=======
     protected async setVariableRequest(
         response: DebugProtocol.SetVariableResponse,
         args: DebugProtocol.SetVariableArguments
@@ -463,8 +461,6 @@
         response.body = variables.body;
         this.sendResponse(response);
     }
-
->>>>>>> 135c6879
     protected async evaluateRequest(
         response: DebugProtocol.EvaluateResponse,
         args: DebugProtocol.EvaluateArguments
